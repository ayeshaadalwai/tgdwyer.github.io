--- conflicted
+++ resolved
@@ -237,11 +237,7 @@
 ```typescript
   type Event = 'keydown' | 'keyup'
   type Key = 'ArrowLeft' | 'ArrowRight' | 'ArrowUp'
-<<<<<<< HEAD
-  const observeKey = <T>(eventName:Event, k:Key, result:()=>T)=>
-=======
   const observeKey = <T>(eventName:string, k:Key, result:()=>T)=>
->>>>>>> 42b72f10
     fromEvent<KeyboardEvent>(document,eventName)
       .pipe(
         filter(({code})=>code === k),
