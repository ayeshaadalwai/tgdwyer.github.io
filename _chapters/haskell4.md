---
layout: chapter
title: "Foldable and Traversable"
---

In this chapter we will meet some more typeclassesv 5 that abstract common coding patterns for dealing with data.

## Learning Outcomes

- Understand that the "reduce" function we met for arrays and other data structures in JavaScript is referred to as ["folding"](/haskell4/#folds) in Haskell and there are two variants `foldl` and `foldr` for left and right folds respectively.
- Understand that the [Monoid](#monoid) typeclass for things that have a predefined rule for aggregation (concatenation), making containers of `Monoid` values trivial to `fold`
- Understand that [Foldable](#foldable) generalises containers that may be folded (or reduced) into values
- Understand that [Traversable](#traversable) generalises containers over which we can traverse applying a function with an Applicative effect

## Folds

Recall the “`reduce`” function that is a member of JavaScript’s `Array` type, and which we implemented ourselves for linked and cons lists, was a way to generalise loops over enumerable types.
In Haskell, this concept is once again generalised with a typeclass called `Foldable` -- the class of things which can be “folded” over to produce a single value.  
We will come back to [the `Foldable` typeclass](#foldable), but first let's limit our conversation to the familiar `Foldable` instance, basic lists.  
Although in JavaScript `reduce` always associates elements from left to right, Haskell's `Foldable` typeclass offers both `foldl` (which folds left-to-right) and `foldr` (which folds right-to-left):

```haskell
Prelude> :t foldl
foldl :: Foldable t => (b -> a -> b) -> b -> t a -> b

Prelude> :t foldr
foldr :: Foldable t => (a -> b -> b) -> b -> t a -> b
```

In the following the examples the `Foldable t` instance is a list. Here’s how we right-fold over a list to sum its elements:

![Left Fold](/assets/images/chapterImages/haskell4/rightFold.png)

While the lambda above makes it explicit which parameter is the accumulator and which is the list element, this is a classic example where point-free coding style makes this expression very succinct:

```haskell
Prelude> foldr (+) 0 [5,8,3,1,7,6,2]
```

> 32

Here’s a left fold with a picture of the fold:

![Left Fold](/assets/images/chapterImages/haskell4/leftFold.png)

Note that since the `(+)` operator is associative -- a+(b+c) = (a+b)+c -- `foldr` and `foldl` return the same result.  For functions that are not associative, however, this is not necessarily the case.

---------

### Exercises

<<<<<<< HEAD
1. predict what the results of a left- and right-fold will be for `(-)` folded over `[1,2,3,4]` with initial value `0`.
2. what is the result of `foldr (:) []` applied to any list?
3. implement map using `foldr`

#### Solution

1. The right fold processes the list from the right (end) to the left (beginning). The result of each application of the function is passed as the accumulator to the next application.
    ```haskell
    foldr (-) 0 [1,2,3,4]
   = 1 - (2 - (3 - (4 - 0)))
   = 1 - (2 - (3 - 4))
   = 1 - (2 - (-1))
   = 1 - 3
   = -2
   ```
  The left fold processes the list from the left (beginning) to the right (end). The result of each application of the function is passed as the accumulator to the next application.
  ```haskell
   foldl (-) 0 [1,2,3,4]
   = (((0 - 1) - 2) - 3) - 4
   = ((-1 - 2) - 3) - 4
   = (-3 - 3) - 4
   = -6 - 4
   = -10
  ```
2. The function foldr `(:)` `[]` applied to any list essentially reconstructs the list
  ```haskell
  foldr (:) [] [1, 2, 3, 4]
   = 1 : (2 : (3 : (4 : [])))
   ```
3. Taking intuition from the previous question, we know that `(:)` does not change the list, but reconstructs it, therefore, to implement `map`, we just apply the function `f` to the list as we go.
```haskell
map :: (a -> b) -> [a] -> [b]
map f = foldr (\x acc -> f x : acc) []
```
Or, by making the lambda function point-free
```haskell
map :: (a -> b) -> [a] -> [b]
map f = foldr ((:) . f) []
```
=======
- Predict what the results of a left- and right-fold will be for `(-)` folded over `[1,2,3,4]` with initial value `0`.
- What is the result of `foldr (:) []` applied to any list?
- Implement `map` using `foldr`.
>>>>>>> b439f07c

---------


## Monoid

In the example fold above, we provide the `(+)` function to tell `foldl` how to aggregate elements of the list.  There is also a typeclass for things that are "automatically aggregatable" or "concatenatable" called `Monoid` which declares a general function for `mappend` combining two `Monoid`s into one, a `mempty` value such that any Monoid `mappend`'ed with `mempty` is itself, and a concatenation function for lists of `Monoid` called `mconcat`.  

```haskell
Prelude> :i Monoid
class Semigroup a => Monoid a where
  mempty :: a
  mappend :: a -> a -> a
  mconcat :: [a] -> a
  {-# MINIMAL mempty #-}
...
```

In the `Data.Monoid` library there are some interesting instances of Monoid. For example `Sum` is an instance of Monoid which wraps a `Num`, such that lists of `Sum` can be `mconcat`ed:

```haskell
Prelude> import Data.Monoid
Data.Monoid> mconcat $ Sum <$> [5,8,3,1,7,6,2]
```

> Sum {getSum = 32}

So a sum is a data type with an accessor function getSum that we can use to get back the value:

```haskell
Prelude Data.Monoid> getSum $ mconcat $ Sum <$> [5,8,3,1,7,6,2]
```

> 32

We make a data type aggregatable by instancing `Monoid` and providing definitions for the functions `mappend` and `mempty`.  For `Sum` these will be `(+)` and `0` respectively.
Lists are also themselves Monoidal, with `mappend` defined as an alias for list concatenation `(++)`, and mempty as `[]`.  Thus, we can:

```haskell
Prelude Data.Monoid> mconcat [[1,2],[3,4],[5,6]]
[1,2,3,4,5,6]
```

Which has a simple alias `concat` defined in the Prelude:

```haskell
Prelude> concat [[1,2],[3,4],[5,6]]
[1,2,3,4,5,6]
```

There is also an operator for `mappend` called `(<>)`, such the following are equivalent:

```haskell
Data.Monoid> mappend (Sum 1) (Sum 2)
Sum {getSum = 3}

Data.Monoid> (Sum 1) <> (Sum 2)
Sum {getSum = 3}
```

And for lists (and `String`) we have:

```haskell
> mappend [1,2] [3,4]
[1,2,3,4]

> [1,2] <> [3,4]
[1,2,3,4]

> [1,2] ++ [3,4]
[1,2,3,4]
```

## Foldable

So now we've already been introduced to `foldl` and `foldr` for lists, and we've also seen the `Monoid` typeclass, let's take a look at the general class of things that are `Foldable`.
As always, your best friend for exploring a new typeclass in Haskell is GHCi's `:i` command:

```haskell
Prelude> :i Foldable
class Foldable (t :: * -> *) where
  foldr :: (a -> b -> b) -> b -> t a -> b -- as described previously, but notice foldr and foldl
  foldl :: (b -> a -> b) -> b -> t a -> b -- are for any Foldable t, not only lists
  length :: t a -> Int -- number of items stored in the Foldable
  null :: t a -> Bool -- True if empty
  elem :: Eq a => a -> t a -> Bool -- True if the a is an element of the t of a
  maximum :: Ord a => t a -> a -- biggest element in the Foldable
  minimum :: Ord a => t a -> a -- smallest element
  sum :: Num a => t a -> a -- compute the sum of a Foldable of Num
  product :: Num a => t a -> a -- compute the product of a Foldable of Num
  Data.Foldable.fold :: Monoid m => t m -> m -- if the elements of t are Monoids then we don't need an operator to aggregate them
  foldMap :: Monoid m => (a -> m) -> t a -> m -- uses the specified function to convert elements to Monoid and then folds them
  Data.Foldable.toList :: t a -> [a] -- convert any Foldable things to a list
  {-# MINIMAL foldMap | foldr #-}
        -- Defined in `Data.Foldable'
instance Foldable [] -- Defined in `Data.Foldable'
instance Foldable Maybe -- Defined in `Data.Foldable'
instance Foldable (Either a) -- Defined in `Data.Foldable'
instance Foldable ((,) a) -- Defined in `Data.Foldable'
```

Note that I've reordered the list of functions to the order we want to discuss them, removed a few things we're not interested in at the moment and the comments are mine.
However, once you get used to reading types the `:info` for this class is pretty self explanatory.  Most of these functions are also familiar from their use with lists.  The surprise (OK, not really) is that lots of other things can be `Foldable` as well.

```haskell
Prelude> foldr (-) 1 (Just 3)
2
Prelude> foldl (-) 1 (Just 3)
-2
Prelude> foldr (+) 1 (Nothing)
1
Prelude> length (Just 3)
1
Prelude> length Nothing
0
-- etc
```

If we import the Data.Foldable namespace we also get `fold` and `foldMap`, which we can use with `Monoid` types which know how to aggregate themselves (with `mappend`):

```haskell
Prelude> import Data.Foldable

Prelude Data.Foldable> fold [[1,2],[3,4]] -- since lists are also Monoids
[1,2,3,4]
```

The fun really starts though now that we can make new `Foldable` things:

```haskell
data Tree a = Empty
            | Leaf a
            | Node (Tree a) a (Tree a)
  deriving (Show)

tree = Node (Node (Leaf 1) 2 (Leaf 3)) 4 (Node (Leaf 5) 6 (Leaf 7))
```

Which produces a tree with this structure:

![Tree](/assets/images/chapterImages/haskell4/tree.drawio.png)

We make this type of binary tree an instance of foldable by implementing either of the minimum defining functions, `foldMap` or `foldr`:

```haskell
instance Foldable Tree where
   foldMap :: Monoid m => (a -> m) -> Tree a -> m
   foldMap _ Empty = mempty
   foldMap f (Leaf x) = f x
   foldMap f (Node l x r) = foldMap f l <> f x <> foldMap f r

> length tree
7
> foldr (:) [] tree
[1,2,3,4,5,6,7]
```

We can use `foldMap` to map the values stored in the tree to an instance of `Monoid` and then concatenate these `Monoid`s.  For example, we could map and concatenate them as a `Sum`:
```haskell
> getSum $ foldMap Sum tree
28
```

Or we can compute the same conversion to a list as the above `foldr`, by providing `foldMap` with a function that places the values into singleton lists, e.g.:

```haskell
> (:[]) 1 -- cons 1 with an empty list, same as 1:[]
[1]
```

Since list is an instance of Monoid, `foldMap` will concatenate these singleton lists together:

```haskell
> foldMap (:[]) tree
[1,2,3,4,5,6,7]
```

<<<<<<< HEAD
### Exercise

- Make an instance of `Foldable` for `Tree` in terms of `foldr` instead of `foldMap`.

#### Solution

```haskell
instance Foldable Tree where
    foldr :: (a -> b -> b) -> b -> Tree a -> b
    foldr _ z Empty = z -- base case, return accumulator
    foldr f z (Leaf x) = f x z -- when we see a leaf, combine accumulator and leaf
    foldr f z (Node l x r) = foldr f (f x (foldr f z r)) l -- fold over right first, then over left
```

=======
----

### Exercises

- Make an instance of `Foldable` for `Tree` in terms of `foldr` instead of `foldMap`.

----
>>>>>>> b439f07c

## Traversable

`Traversable` extends both `Foldable` and `Functor`, in a typeclass for things that we can `traverse` a function with an `Applicative` effect over. Here's a sneak peak of what this lets us do:

```haskell
Prelude> traverse putStrLn ["tim","was","here"]
tim
was
here
[(),(),()]
```

The first three lines are the strings printed to the terminal (the side effect).  The result reported by GHCi is a list `[(),(),()]` as discussed below.

Here, as usual, is what GHCi `:i` tells us about the Traversable type class:

```haskell
Prelude> :i Traversable
class (Functor t, Foldable t) => Traversable (t :: * -> *) where
  traverse :: Applicative f => (a -> f b) -> t a -> f (t b)
  sequenceA :: Applicative f => t (f a) -> f (t a)
  ... -- some other functions
  {-# MINIMAL traverse | sequenceA #-}
        -- Defined in `Data.Traversable'
instance Traversable [] -- Defined in `Data.Traversable'
instance Traversable Maybe -- Defined in `Data.Traversable'
instance Traversable (Either a) -- Defined in `Data.Traversable'
instance Traversable ((,) a) -- Defined in `Data.Traversable'
```

The following map shows how all of these typeclasses are starting to come together to offer some real power:

![Traversable Typeclasses](/assets/images/chapterImages/haskell4/traversableTypeClasses.png)

So what does the traverse function do?  By way of example, remember our safe modulo function this we used to experiment with [Functor](/haskell3/#functor):
```haskell
safeMod :: Integral a => a-> a-> Maybe a
safeMod _ 0 = Nothing
safeMod numerator divisor = Just $ mod numerator divisor 
```

It lets us map over a list of numbers without throwing divide-by-zero exceptions:

```haskell
> map (safeMod 3) [1,2,0,2]
[Just 0,Just 1,Nothing,Just 1]
```

But what if `0`s in the list really are indicative of disaster so that we should bail rather than proceeding?  The `traverse` function of the `Traversable` type-class gives us this kind of "all or nothing" capability:

```haskell
> traverse (safeMod 3) [1,2,0,2]
Nothing
> traverse (safeMod 3) [1,2,2]
Just [0,1,1]
```

So `map`ping a function with an `Applicative` effect over the values in a list gives us back a list with each of those values wrapped in the effect.  However, `traverse`ing such a function over a list gives us back the list of unwrapped values, with the whole list wrapped in the effect.

Traverse applies a function with a result in an `Applicative` context (i.e. an Applicative effect) to the contents of a `Traversable` thing.

```haskell
Prelude> :t traverse
traverse
  :: (Applicative f, Traversable t) => (a -> f b) -> t a -> f (t b) 
```

What are some other functions with Applicative effects?  Lots! E.g.:

- Any constructor of a data type that instances Applicative: e.g. `Just :: a -> Maybe a`
- Anything that creates a list: `(take 5 $ repeat 1) :: Num a => [a]`
- IO is Applicative, so a function like `print :: Show a => a -> IO ()`
- etc...

The `print` function converts values to strings (using show if available from an instance of `Show`) and sends them to standard-out.  The `print` function wraps this effect (there is an effect on the state of the console) in an `IO` computational context:

```haskell
Prelude> :t print
print :: Show a => a -> IO ()
```

The `()` is like `void` in TypeScript -- it’s a type with exactly one value `()`, and hence is called “Unit”.  There is no return value from `print`, only the `IO` effect, and hence the return type is `()`.  `IO` is also an instance of `Applicative`.  This means we can use `traverse` to print out the contents of a list:

```haskell
Prelude> traverse print [1,2,3]
1
2
3
[(),(),()]
```

Here `1,2,3` are printed to the console each on their own line (which is `print`'s IO effect), and `[(),(),()]` is the return value reported by GHCi -- a list of Unit.

```haskell
Prelude> :t traverse print [1,2,3]
traverse print [1,2,3] :: IO [()]
```

When we ran this at the REPL, GHCi consumed the `IO` effect (because it runs all commands inside the [`IO Monad`](/monad/)).  However, inside a pure function there is no easy way to get rid of this `IO` return type -- which protects you from creating `IO` effects unintentionally.

A related function defined in `Traversable` is `sequenceA` which allows us to convert directly from Traversables of Applicatives, to Applicatives of Traversables:

```haskell
> :t sequenceA
sequenceA :: (Applicative f, Traversable t) => t (f a) -> f (t a)
Prelude> sequenceA [Just 0,Just 1,Just 1]
Just [0,1,1]
Prelude> sequenceA [Just 0,Just 1,Nothing,Just 1]
Nothing
```

The default `sequenceA` [is defined](https://hackage.haskell.org/package/base-4.14.0.0/docs/src/Data.Traversable.html#sequenceA) very simply in terms of `traverse` (recall `id` is just `\x->x`):

```haskell
sequenceA = traverse id
```

A bit more fun with `sequenceA`, a list of functions:

```haskell
> :t [(+3),(*2),(+6)]
[(+3),(*2),(+6)] :: Num a => [a -> a]
```

is also a list of `Applicative`, because function `(->)r` is an instance of `Applicative`.  Therefore, we can apply `sequenceA` to a list of functions to make a single function that applies every function in the list to a given value and return a list of the results:

```haskell
> :t sequenceA [(+3),(*2),(+6)]
sequenceA [(+3),(*2),(+6)] :: Num a => a -> [a]
> sequenceA [(+3),(*2),(+6)] 2
[5,4,8]
```

To create our own instance of `Traversable` we need to implement `fmap` to make it a `Functor` and then either `foldMap` or `foldr` to make it `Foldable` and finally, either `traverse` or `sequenceA`.  So for our `Tree` type above, which we already made `Foldable` we add:

```haskell
instance Functor Tree where
   fmap :: (a -> b) -> Tree a -> Tree b
   fmap _ Empty = Empty
   fmap f (Leaf x) = Leaf $ f x
   fmap f (Node l v r) = Node (fmap f l) (f v) (fmap f r)

instance Traversable Tree where
   traverse :: Applicative f => (a -> f b) -> Tree a -> f (Tree b)
   traverse _ Empty = pure Empty
   traverse f (Leaf a) = Leaf <$> f a
   traverse f (Node l x r) = Node <$> traverse f l <*> f x <*> traverse f r
```

So now we can traverse a function with an `Applicative` effect over the tree:

```haskell
Prelude> traverse print tree
1
2
3
4
5
6
7
```

And of course, we can sequence a `Tree` of `Maybe`s into a `Maybe Tree`:

```haskell
> treeOfMaybes = Just <$> tree -- a tree of Maybes
> treeOfMaybes
Node (Node (Leaf (Just 1)) (Just 2) (Leaf (Just 3))) (Just 4) (Node (Leaf (Just 5)) (Just 6) (Leaf (Just 7)))
> sequenceA treeOfMaybes
Just (Node (Node (Leaf 1) 2 (Leaf 3)) 4 (Node (Leaf 5) 6 (Leaf 7)))
```

----
## Applying Functions Over Contexts

Thus far we have seen a variety of functions for applying functions in and over different contexts.  It is useful to note the similarities between these, and recognise that they are all doing conceptually the same thing, i.e. function application.  The difference is the in the type of context.  The simplest function for applying functions is the ($) operator, with just a function (no context), applied directly to a value.  Then `fmap`, just a function, mapped over a Functor context/container.  Then Applicative (function also in the context).  Then, most recently `traverse`: the function produces a result in an Applicative context, applied (traversed) over some data structure, and the resulting data structure returned in an Applicative context.  Below, I line up all the types so that the similarities and differences are as clear as possible.  It's worth making sure at this stage that you can read such type signatures, as they really do summarise everything that we have discussed.

```haskell
($)      ::                                      (a -> b) -> a   -> b
(<$>)    :: Functor f                      =>    (a -> b) -> f a -> f b
(<*>)    :: Applicative f                  =>  f (a -> b) -> f a -> f b
traverse :: (Traversable t, Applicative f) =>  (a -> f b) -> t a -> f (t b)
```
## Parsing a String Using Traversable?

What if we want to parse an exact match for a given string, for example, a token in a programming language like the word `function`.  Or, to look for a polite greeting at the start of an email before deciding whether to respond, such as "hello".

```haskell
> parse (string "hello") "hello world"
Just (" world", "hello")

> parse (string "hello") "world, hello"
Nothing
```

So the string "hello" is the prototype for the expected input.  How would we do this? 

Our parser would have to process characters from the input stream and check if each successive character  **is** the one expected from the prototype. 
If it is the correct character, we would cons it to our result and than parse the next character. 

<<<<<<< HEAD
This can be written using a `foldr` to parse all the character and checking using the `is` parser.
=======

This can be written using a `foldr` to parse all the characters while checking with the `is` parser.
>>>>>>> b439f07c

```haskell
string l = foldr (\c acc -> liftA2 (:) (is c) acc) (pure "") l
```

Remembering `liftA2` is equivalent to `f <$> a <*> b`.

Our `<*>` will allow for the seqeuencing of the applicative effect, so this will sequentially parse all characters, making sure they are correct.
As soon, as one applicative parser fails, the result of the parsing will fail. 

This could also be written as:

```haskell
string l = foldr cons (pure []) l
  where
    cons c acc = liftA2 (:) (is c) acc
```

But the title of this section was traverse?

Well, lets consider how we would define a list as an instance of the traversable operator. The traverse function is defined [exactly](https://hackage.haskell.org/package/base-4.18.0.0/docs/src/Data.Traversable.html#traverse) as follows:

```haskell
instance Traversable [] where
    traverse :: Applicative f => (a -> f b) -> [a] -> f [b]
    traverse f = foldr cons (pure [])
      where cons x ys = liftA2 (:) (f x) ys
```

This is almost exactly the definition of our string parser using `foldr` but the function `f` is exactly the `is` Parser.

Therefore, we can write `string = traverse is`

Let's break down how the `string` parser using `traverse` and is works in terms of types:

```haskell
string :: String -> Parser String
string = traverse is
```

traverse is a higher-order function with the following type:

```haskell
traverse :: (Traversable t, Applicative f) => (a -> f b) -> t a -> f (t b)
```

`t` is a traversable data structure, which in our case is a `String` (since `String` is a list of characters).
`a` is the element type of the traversable structure, which is `Char` (the individual characters in the `String`).
`f` is an applicative functor, which is the `Parser` type in our case.
The function `(a -> f b)` is the parser for a single character. In our case, it's the `is` parser.

So, we will apply the `is` function to each element in the the traversable `t` (the list) and store collect the result in to a `Parser [Char]`.

Therefore, `traverse is` is of type `Parser String`, which is a parser that attempts to parse the entire String and returns it as a result.


Can we also write this using `sequenceA`?

```haskell
string :: String -> Parser String
string str = sequenceA (map is str)
```

Or in point-free form

```haskell
string :: String -> Parser String
string = sequenceA . map is
```

`map is str` maps the is parser over each character in the input string `str`. This produces a list of parsers, where each parser checks if the corresponding character in the input matches the character in the target string.

`sequenceA` is then used to turn the list of parsers into a single parser. This function applies each parser to the input string and collects the results. If all character parsers succeed, it returns a list of characters; otherwise, it returns Nothing.

In fact an equivalent definition of traverse can be written using the `sequenceA` as follows:

```haskell
traverse :: (Traversable t, Applicative f) => (a -> f b) -> t a -> f (t b)
traverse f l = sequenceA (f <$> l)
```

---------

<<<<<<< HEAD
* What would be the definition of `sequenceA` over a list? (without using traverse)
* Can you make the `Maybe` data type an instance of traversable?

#### Solutions


* `sequenceA` takes a list of applicative actions and returns an applicative action that returns a list of results. For lists, this means that `sequenceA` should combine a list of applicative actions into a single applicative action that returns a list of results. 
  ```haskell
  sequenceA :: (Applicative f) => [f a] -> f [a]
  sequenceA [] = pure []
  sequenceA (x:xs) = (:) <$> x <*> sequenceA xs
  ```

* For `Maybe`, the definition of traverse function is `traverse :: (Applicative f) => (a -> f b) -> Maybe a -> f (Maybe b)`
  ```haskell
  instance Traversable Maybe where
      traverse :: (Applicative f) => (a -> f b) -> Maybe a -> f (Maybe b)
      traverse _ Nothing = pure Nothing
      traverse f (Just x) = Just <$> f x
  ```
  * If the input is `Nothing`, we return pure `Nothing`, which is an applicative action that produces `Nothing`.
  * If the input is `Just x`, we apply `f` to `x` and then wrap the result with `Just`.

=======
### Exercises

- What would be the definition of sequenceA over a list? (without using traverse)
- Can you make the `Maybe` data type an instance of traversable?
  
>>>>>>> b439f07c
----------

## Bringing it all together!

We can also parse a tree by traversing a parser over it, the same way we parsed `string` by traversing a list of `Char`!

Recall from earlier in this section:

```haskell
data Tree a = Empty
            | Leaf a
            | Node (Tree a) a (Tree a)
  deriving (Show)

instance Traversable Tree where
  --  traverse :: Applicative f => (a -> f b) -> Tree a -> f (Tree b)
   traverse _ Empty = pure Empty
   traverse f (Leaf a) = Leaf <$> f a
   traverse f (Node l x r) = Node <$> traverse f l <*> f x <*> traverse f r
```

We can write a similar definition for parsing an exact tree compared to parsing a string!

We will consider a Value which is either an integer, or an operator which can combine integers. We will assume the only possible combination operator is `+` to avoid complexities with ordering expressions. 

```haskell

data Value = Value Int | BinaryPlus 
  deriving (Show)
```

We can generalize the `is` parser to `satisfy`, which will run a given parser `p`, and make sure the result satisfies a boolean condition.

```haskell
satisfy :: Parser a -> (a -> Bool) -> Parser a
satisfy p f = Parser $ \i -> case parse p i of 
  Just (r, v) 
      | f v -> Just (r, v)
  _ -> Nothing
```

From this satisfy, we will use traverse to ensure our string *exactly* matches a wanted expression Tree.

```haskell

isValue :: Value -> Parser Value
isValue (Value v) = Value <$> satisfy int (==v)
isValue BinaryPlus = BinaryPlus <$ satisfy char (=='+')

stringTree :: Tree Value -> Parser (Tree Value)
stringTree = traverse isValue

sampleTree :: Tree Value
sampleTree =
  Node
    (Leaf $ Value 3)
    BinaryPlus
    (Node
      (Leaf (Value 5))
      BinaryPlus
      (Leaf (Value 2)))


inputString :: String
inputString = "3+5+2"

parsedResult :: String -> Maybe (String, Tree Value)
parsedResult = parse (stringTree sampleTree) 
```

The parsedResult will only succeed if the input string exactly matches the desired tree.

To evaluate the parsed expression we can use foldMap and the Sum monoid:

```haskell
evalTree :: Tree Value -> Int
evalTree tree = getSum $ foldMap toSum tree
  where
    toSum :: Value -> Sum Int
    toSum (Value v) = Sum v
    toSum BinaryPlus = Sum 0 -- For BinaryPlus, we don't need to add anything to the sum

evalResult :: Maybe (String, Int)
evalResult = (evalTree <$>) <$> parsedResult
-- >>> evalResult = Just ("", 10)
```<|MERGE_RESOLUTION|>--- conflicted
+++ resolved
@@ -49,10 +49,9 @@
 
 ### Exercises
 
-<<<<<<< HEAD
-1. predict what the results of a left- and right-fold will be for `(-)` folded over `[1,2,3,4]` with initial value `0`.
-2. what is the result of `foldr (:) []` applied to any list?
-3. implement map using `foldr`
+1. Predict what the results of a left- and right-fold will be for `(-)` folded over `[1,2,3,4]` with initial value `0`.
+2. What is the result of `foldr (:) []` applied to any list?
+3. Implement `map` using `foldr`.
 
 #### Solution
 
@@ -89,11 +88,6 @@
 map :: (a -> b) -> [a] -> [b]
 map f = foldr ((:) . f) []
 ```
-=======
-- Predict what the results of a left- and right-fold will be for `(-)` folded over `[1,2,3,4]` with initial value `0`.
-- What is the result of `foldr (:) []` applied to any list?
-- Implement `map` using `foldr`.
->>>>>>> b439f07c
 
 ---------
 
@@ -271,7 +265,6 @@
 [1,2,3,4,5,6,7]
 ```
 
-<<<<<<< HEAD
 ### Exercise
 
 - Make an instance of `Foldable` for `Tree` in terms of `foldr` instead of `foldMap`.
@@ -286,15 +279,7 @@
     foldr f z (Node l x r) = foldr f (f x (foldr f z r)) l -- fold over right first, then over left
 ```
 
-=======
 ----
-
-### Exercises
-
-- Make an instance of `Foldable` for `Tree` in terms of `foldr` instead of `foldMap`.
-
-----
->>>>>>> b439f07c
 
 ## Traversable
 
@@ -496,12 +481,7 @@
 Our parser would have to process characters from the input stream and check if each successive character  **is** the one expected from the prototype. 
 If it is the correct character, we would cons it to our result and than parse the next character. 
 
-<<<<<<< HEAD
-This can be written using a `foldr` to parse all the character and checking using the `is` parser.
-=======
-
 This can be written using a `foldr` to parse all the characters while checking with the `is` parser.
->>>>>>> b439f07c
 
 ```haskell
 string l = foldr (\c acc -> liftA2 (:) (is c) acc) (pure "") l
@@ -585,7 +565,8 @@
 
 ---------
 
-<<<<<<< HEAD
+### Exercises
+
 * What would be the definition of `sequenceA` over a list? (without using traverse)
 * Can you make the `Maybe` data type an instance of traversable?
 
@@ -609,13 +590,10 @@
   * If the input is `Nothing`, we return pure `Nothing`, which is an applicative action that produces `Nothing`.
   * If the input is `Just x`, we apply `f` to `x` and then wrap the result with `Just`.
 
-=======
-### Exercises
 
 - What would be the definition of sequenceA over a list? (without using traverse)
 - Can you make the `Maybe` data type an instance of traversable?
   
->>>>>>> b439f07c
 ----------
 
 ## Bringing it all together!
